--- conflicted
+++ resolved
@@ -1046,8 +1046,6 @@
     return []
   }
 }
-<<<<<<< HEAD
-=======
 
 class SYMindXModuleRegistry implements ModuleRegistry {
   private memoryProviders = new Map<string, MemoryProvider>()
@@ -1218,5 +1216,4 @@
   listPortalFactories(): string[] {
     return Array.from(this.portalFactories.keys())
   }
-}
->>>>>>> eba8126d
+}